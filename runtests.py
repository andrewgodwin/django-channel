--- conflicted
+++ resolved
@@ -11,9 +11,5 @@
     django.setup()
     TestRunner = get_runner(settings)
     test_runner = TestRunner()
-<<<<<<< HEAD
-    failures = test_runner.run_tests(sys.argv[1:] or ["channels.tests"])
-=======
     failures = test_runner.run_tests(["tests"])
->>>>>>> 672de2b2
     sys.exit(bool(failures))