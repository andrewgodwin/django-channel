from __future__ import unicode_literals

import logging

from asgiref.inmemory import ChannelLayer
from django.core.management import CommandError, call_command
from django.test import TestCase, mock
from six import StringIO

from channels.management.commands import runserver
from channels.staticfiles import StaticFilesConsumer


class FakeChannelLayer(ChannelLayer):
    '''
    Dummy class to bypass the 'inmemory' string check.
    '''
    pass


@mock.patch('channels.management.commands.runworker.Worker')
class RunWorkerTests(TestCase):

    def setUp(self):
        import channels.log
        self.stream = StringIO()
        channels.log.handler = logging.StreamHandler(self.stream)

    def test_runworker_no_local_only(self, mock_worker):
        """
        Runworker should fail with the default "inmemory" worker.
        """
        with self.assertRaises(CommandError):
            call_command('runworker')

    def test_debug(self, mock_worker):
        """
        Test that the StaticFilesConsumer is used in debug mode.
        """
        with self.settings(DEBUG=True, STATIC_URL='/static/'):
            # Use 'fake_channel' that bypasses the 'inmemory' check
            call_command('runworker', '--layer', 'fake_channel')
            mock_worker.assert_called_with(
                only_channels=None,
                exclude_channels=None,
                callback=None,
                channel_layer=mock.ANY,
            )

            channel_layer = mock_worker.call_args[1]['channel_layer']
            static_consumer = channel_layer.router.root.routing[0].consumer
            self.assertIsInstance(static_consumer, StaticFilesConsumer)

    def test_runworker(self, mock_worker):
        # Use 'fake_channel' that bypasses the 'inmemory' check
        call_command('runworker', '--layer', 'fake_channel')
        mock_worker.assert_called_with(
            callback=None,
            only_channels=None,
            channel_layer=mock.ANY,
            exclude_channels=None,
        )

    def test_runworker_verbose(self, mocked_worker):
        # Use 'fake_channel' that bypasses the 'inmemory' check
        call_command('runworker', '--layer', 'fake_channel', '--verbosity', '2')

        # Verify the callback is set
        mocked_worker.assert_called_with(
            callback=mock.ANY,
            only_channels=None,
            channel_layer=mock.ANY,
            exclude_channels=None,
        )


class RunServerTests(TestCase):

    def setUp(self):
        import channels.log
        self.stream = StringIO()
        # Capture the logging of the channels moduel to match against the
        # output.
        channels.log.handler = logging.StreamHandler(self.stream)

    @mock.patch('channels.management.commands.runserver.sys.stdout', new_callable=StringIO)
    @mock.patch('channels.management.commands.runserver.Server')
    @mock.patch('channels.management.commands.runworker.Worker')
    def test_runserver_basic(self, mocked_worker, mocked_server, mock_stdout):
        # Django's autoreload util uses threads and this is not needed
        # in the test environment.
        # See:
        # https://github.com/django/django/blob/master/django/core/management/commands/runserver.py#L105
        call_command('runserver', '--noreload')
<<<<<<< HEAD
        mocked_server.assert_called_with(endpoints=['tcp:port=8000:interface=127.0.0.1'],
                                         signal_handlers=True, http_timeout=60,
                                         action_logger=mock.ANY, channel_layer=mock.ANY,
                                         ws_protocols=None)
=======
        mocked_server.assert_called_with(
            port=8000,
            signal_handlers=True,
            http_timeout=60,
            host='127.0.0.1',
            action_logger=mock.ANY,
            channel_layer=mock.ANY,
            ws_protocols=None,
            root_path='',
        )
>>>>>>> 577dfa1e

    @mock.patch('channels.management.commands.runserver.sys.stdout', new_callable=StringIO)
    @mock.patch('channels.management.commands.runserver.Server')
    @mock.patch('channels.management.commands.runworker.Worker')
    def test_runserver_debug(self, mocked_worker, mocked_server, mock_stdout):
        """
        Test that the server runs with `DEBUG=True`.
        """
        # Debug requires the static url is set.
        with self.settings(DEBUG=True, STATIC_URL='/static/'):
            call_command('runserver', '--noreload')
<<<<<<< HEAD
            mocked_server.assert_called_with(endpoints=['tcp:port=8000:interface=127.0.0.1'],
                                             signal_handlers=True, http_timeout=60,
                                             action_logger=mock.ANY, channel_layer=mock.ANY,
                                             ws_protocols=None)

            call_command('runserver', '--noreload', 'localhost:8001')
            mocked_server.assert_called_with(endpoints=['tcp:port=8001:interface=localhost'],
                                             signal_handlers=True, http_timeout=60,
                                             action_logger=mock.ANY, channel_layer=mock.ANY,
                                             ws_protocols=None)

        self.assertFalse(mocked_worker.called,
                         "The worker should not be called with '--noworker'")
=======
            mocked_server.assert_called_with(
                port=8000,
                signal_handlers=True,
                http_timeout=60,
                host='127.0.0.1',
                action_logger=mock.ANY,
                channel_layer=mock.ANY,
                ws_protocols=None,
                root_path='',
            )

            call_command('runserver', '--noreload', 'localhost:8001')
            mocked_server.assert_called_with(
                port=8001,
                signal_handlers=True,
                http_timeout=60,
                host='localhost',
                action_logger=mock.ANY,
                channel_layer=mock.ANY,
                ws_protocols=None,
                root_path='',
            )

        self.assertFalse(
            mocked_worker.called,
            "The worker should not be called with '--noworker'",
        )
>>>>>>> 577dfa1e

    @mock.patch('channels.management.commands.runserver.sys.stdout', new_callable=StringIO)
    @mock.patch('channels.management.commands.runserver.Server')
    @mock.patch('channels.management.commands.runworker.Worker')
    def test_runserver_noworker(self, mocked_worker, mocked_server, mock_stdout):
        '''
        Test that the Worker is not called when using the `--noworker` parameter.
        '''
        call_command('runserver', '--noreload', '--noworker')
<<<<<<< HEAD
        mocked_server.assert_called_with(endpoints=['tcp:port=8000:interface=127.0.0.1'],
                                         signal_handlers=True, http_timeout=60,
                                         action_logger=mock.ANY, channel_layer=mock.ANY,
                                         ws_protocols=None)
        self.assertFalse(mocked_worker.called,
                         "The worker should not be called with '--noworker'")
=======
        mocked_server.assert_called_with(
            port=8000,
            signal_handlers=True,
            http_timeout=60,
            host='127.0.0.1',
            action_logger=mock.ANY,
            channel_layer=mock.ANY,
            ws_protocols=None,
            root_path='',
        )
        self.assertFalse(
            mocked_worker.called,
            "The worker should not be called with '--noworker'",
        )
>>>>>>> 577dfa1e

    @mock.patch('channels.management.commands.runserver.sys.stderr', new_callable=StringIO)
    def test_log_action(self, mocked_stderr):
        cmd = runserver.Command()
        test_actions = [
            (100, 'http', 'complete', 'HTTP GET /a-path/ 100 [0.12, a-client]'),
            (200, 'http', 'complete', 'HTTP GET /a-path/ 200 [0.12, a-client]'),
            (300, 'http', 'complete', 'HTTP GET /a-path/ 300 [0.12, a-client]'),
            (304, 'http', 'complete', 'HTTP GET /a-path/ 304 [0.12, a-client]'),
            (400, 'http', 'complete', 'HTTP GET /a-path/ 400 [0.12, a-client]'),
            (404, 'http', 'complete', 'HTTP GET /a-path/ 404 [0.12, a-client]'),
            (500, 'http', 'complete', 'HTTP GET /a-path/ 500 [0.12, a-client]'),
            (None, 'websocket', 'connected', 'WebSocket CONNECT /a-path/ [a-client]'),
            (None, 'websocket', 'disconnected', 'WebSocket DISCONNECT /a-path/ [a-client]'),
            (None, 'websocket', 'something', ''),  # This shouldn't happen
        ]

        for status_code, protocol, action, output in test_actions:
            details = {
                'status': status_code,
                'method': 'GET',
                'path': '/a-path/',
                'time_taken': 0.12345,
                'client': 'a-client',
            }
            cmd.log_action(protocol, action, details)
            self.assertIn(output, mocked_stderr.getvalue())
            # Clear previous output
            mocked_stderr.truncate(0)<|MERGE_RESOLUTION|>--- conflicted
+++ resolved
@@ -92,14 +92,8 @@
         # See:
         # https://github.com/django/django/blob/master/django/core/management/commands/runserver.py#L105
         call_command('runserver', '--noreload')
-<<<<<<< HEAD
-        mocked_server.assert_called_with(endpoints=['tcp:port=8000:interface=127.0.0.1'],
-                                         signal_handlers=True, http_timeout=60,
-                                         action_logger=mock.ANY, channel_layer=mock.ANY,
-                                         ws_protocols=None)
-=======
         mocked_server.assert_called_with(
-            port=8000,
+            endpoints=['tcp:port=8000:interface=127.0.0.1'],
             signal_handlers=True,
             http_timeout=60,
             host='127.0.0.1',
@@ -108,7 +102,6 @@
             ws_protocols=None,
             root_path='',
         )
->>>>>>> 577dfa1e
 
     @mock.patch('channels.management.commands.runserver.sys.stdout', new_callable=StringIO)
     @mock.patch('channels.management.commands.runserver.Server')
@@ -120,23 +113,8 @@
         # Debug requires the static url is set.
         with self.settings(DEBUG=True, STATIC_URL='/static/'):
             call_command('runserver', '--noreload')
-<<<<<<< HEAD
-            mocked_server.assert_called_with(endpoints=['tcp:port=8000:interface=127.0.0.1'],
-                                             signal_handlers=True, http_timeout=60,
-                                             action_logger=mock.ANY, channel_layer=mock.ANY,
-                                             ws_protocols=None)
-
-            call_command('runserver', '--noreload', 'localhost:8001')
-            mocked_server.assert_called_with(endpoints=['tcp:port=8001:interface=localhost'],
-                                             signal_handlers=True, http_timeout=60,
-                                             action_logger=mock.ANY, channel_layer=mock.ANY,
-                                             ws_protocols=None)
-
-        self.assertFalse(mocked_worker.called,
-                         "The worker should not be called with '--noworker'")
-=======
             mocked_server.assert_called_with(
-                port=8000,
+                endpoints=['tcp:port=8000:interface=127.0.0.1'],
                 signal_handlers=True,
                 http_timeout=60,
                 host='127.0.0.1',
@@ -148,7 +126,7 @@
 
             call_command('runserver', '--noreload', 'localhost:8001')
             mocked_server.assert_called_with(
-                port=8001,
+                endpoints=['tcp:port=8001:interface=127.0.0.1'],
                 signal_handlers=True,
                 http_timeout=60,
                 host='localhost',
@@ -162,7 +140,6 @@
             mocked_worker.called,
             "The worker should not be called with '--noworker'",
         )
->>>>>>> 577dfa1e
 
     @mock.patch('channels.management.commands.runserver.sys.stdout', new_callable=StringIO)
     @mock.patch('channels.management.commands.runserver.Server')
@@ -172,16 +149,8 @@
         Test that the Worker is not called when using the `--noworker` parameter.
         '''
         call_command('runserver', '--noreload', '--noworker')
-<<<<<<< HEAD
-        mocked_server.assert_called_with(endpoints=['tcp:port=8000:interface=127.0.0.1'],
-                                         signal_handlers=True, http_timeout=60,
-                                         action_logger=mock.ANY, channel_layer=mock.ANY,
-                                         ws_protocols=None)
-        self.assertFalse(mocked_worker.called,
-                         "The worker should not be called with '--noworker'")
-=======
         mocked_server.assert_called_with(
-            port=8000,
+            endpoints=['tcp:port=8000:interface=127.0.0.1'],
             signal_handlers=True,
             http_timeout=60,
             host='127.0.0.1',
@@ -194,7 +163,6 @@
             mocked_worker.called,
             "The worker should not be called with '--noworker'",
         )
->>>>>>> 577dfa1e
 
     @mock.patch('channels.management.commands.runserver.sys.stderr', new_callable=StringIO)
     def test_log_action(self, mocked_stderr):
