from .base import TransactionChannelTestCase, ChannelTestCase, Client, apply_routes  # NOQA isort:skip
from .http import HttpClient  # NOQA isort:skip
<<<<<<< HEAD
from .websocket import WSClient  # NOQA isort:skip
=======
from .liveserver import ChannelLiveServerTestCase  # NOQA isort:skip
>>>>>>> 5e96e3c1
<|MERGE_RESOLUTION|>--- conflicted
+++ resolved
@@ -1,7 +1,4 @@
 from .base import TransactionChannelTestCase, ChannelTestCase, Client, apply_routes  # NOQA isort:skip
 from .http import HttpClient  # NOQA isort:skip
-<<<<<<< HEAD
 from .websocket import WSClient  # NOQA isort:skip
-=======
-from .liveserver import ChannelLiveServerTestCase  # NOQA isort:skip
->>>>>>> 5e96e3c1
+from .liveserver import ChannelLiveServerTestCase  # NOQA isort:skip