--- conflicted
+++ resolved
@@ -5,11 +5,6 @@
 from channels.routing import get_default_application
 from daphne.testing import DaphneProcess
 
-<<<<<<< HEAD
-from ..routing import get_default_application
-from ..staticfiles import StaticFilesWrapper
-=======
->>>>>>> 15f8b7d4
 
 class ChannelsLiveServerTestCase(TransactionTestCase):
     """
@@ -19,34 +14,9 @@
     instead of the built-in dummy client.
     """
 
-<<<<<<< HEAD
-    def __init__(self, host, application, *args, **kwargs):
-        self.application = application
-        super().__init__(host, None, *args, **kwargs)
-
-    def run(self):
-        """
-        Sets up the live server and databases, and then loops over handling
-        http requests.
-        """
-        if self.connections_override:
-            # Override this thread's database connections with the ones
-            # provided by the main thread.
-            for alias, conn in self.connections_override.items():
-                connections[alias] = conn
-        try:
-            self.daphne = self._create_server()
-            self.daphne.run()
-        except Exception as e:
-            self.error = e
-            self.is_ready.set()
-        finally:
-            connections.close_all()
-=======
     host = "localhost"
     ProtocolServerProcess = DaphneProcess
     serve_static = True
->>>>>>> 15f8b7d4
 
     @property
     def live_server_url(self):
@@ -56,25 +26,12 @@
     def live_server_ws_url(self):
         return "ws://%s:%s" % (self.host, self._port)
 
-<<<<<<< HEAD
-    def _create_server(self):
-        endpoints = build_endpoint_description_strings(host=self.host, port=self._port)
-        return Server(
-            application=self.application,
-            endpoints=endpoints,
-            signal_handlers=False,
-            ws_protocols=getattr(settings, "CHANNELS_WS_PROTOCOLS", None),
-            root_path=getattr(settings, "FORCE_SCRIPT_NAME", "") or "",
-            ready_callable=lambda: self.is_ready.set(),
-        )
-=======
     def _pre_setup(self):
         for connection in connections.all():
             if self._is_in_memory_db(connection):
                 raise ImproperlyConfigured(
                     "ChannelLiveServerTestCase can not be used with in memory databases"
                 )
->>>>>>> 15f8b7d4
 
         super(ChannelsLiveServerTestCase, self)._pre_setup()
 
@@ -86,32 +43,6 @@
         self._server_process.ready.wait()
         self._port = self._server_process.port.value
 
-<<<<<<< HEAD
-class ChannelsLiveServerTestCase(LiveServerTestCase):
-    """
-    Drop-in replacement for Django's LiveServerTestCase.
-
-    In order to serve static files create a subclass with serve_static = True.
-    """
-
-    server_thread_class = DaphneServerThread
-    static_wrapper = StaticFilesWrapper
-    serve_static = False
-
-    @classmethod
-    def _create_server_thread(cls, connections_override):
-        if cls.serve_static:
-            application = cls.static_wrapper(get_default_application())
-        else:
-            application = get_default_application()
-
-        return cls.server_thread_class(
-            cls.host,
-            application,
-            connections_override=connections_override,
-            port=cls.port,
-        )
-=======
     def _post_teardown(self):
         self._server_process.terminate()
         self._server_process.join()
@@ -122,5 +53,4 @@
         Check if DatabaseWrapper holds in memory database.
         """
         if connection.vendor == "sqlite":
-            return connection.is_in_memory_db()
->>>>>>> 15f8b7d4
+            return connection.is_in_memory_db()