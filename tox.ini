[tox]
envlist =
    py{27,34,35}-django-{18,19,110}
    py{27,35}-flake8
    isort

[testenv]
extras = tests
deps =
<<<<<<< HEAD
    autobahn
    coverage
    daphne
    asgiref>=0.9
    six
    redis==2.10.5
    websocket_client
    py27: mock
    flake8: flake8>=2.0,<3.0
    isort: isort
=======
>>>>>>> 13472369
    django-18: Django>=1.8,<1.9
    django-19: Django>=1.9,<1.10
    django-110: Django>=1.10,<1.11
commands =
    flake8: flake8
<<<<<<< HEAD
    isort: isort -c -rc channels
    django: coverage run --parallel-mode {toxinidir}/runtests.py {posargs}
=======
    isort: isort --check-only --recursive channels
    django: coverage run --parallel-mode {toxinidir}/runtests.py
>>>>>>> 13472369
<|MERGE_RESOLUTION|>--- conflicted
+++ resolved
@@ -7,28 +7,10 @@
 [testenv]
 extras = tests
 deps =
-<<<<<<< HEAD
-    autobahn
-    coverage
-    daphne
-    asgiref>=0.9
-    six
-    redis==2.10.5
-    websocket_client
-    py27: mock
-    flake8: flake8>=2.0,<3.0
-    isort: isort
-=======
->>>>>>> 13472369
     django-18: Django>=1.8,<1.9
     django-19: Django>=1.9,<1.10
     django-110: Django>=1.10,<1.11
 commands =
     flake8: flake8
-<<<<<<< HEAD
-    isort: isort -c -rc channels
-    django: coverage run --parallel-mode {toxinidir}/runtests.py {posargs}
-=======
     isort: isort --check-only --recursive channels
-    django: coverage run --parallel-mode {toxinidir}/runtests.py
->>>>>>> 13472369
+    django: coverage run --parallel-mode {toxinidir}/runtests.py